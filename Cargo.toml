--- conflicted
+++ resolved
@@ -29,13 +29,8 @@
 fs2 = "0.4.3"
 futures-util = "0.3"
 http = "0.2.1"
-<<<<<<< HEAD
-hyper = "0.13.6"
+hyper = "0.13.7"
 hyper-rustls = "0.21.0"
-=======
-hyper = "0.13.7"
-hyper-tls = "0.4.3"
->>>>>>> 8b59caa2
 ignore = "0.4.16"
 indicatif = "0.15.0"
 lazy_static = "1.4.0"
